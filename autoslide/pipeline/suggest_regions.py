--- conflicted
+++ resolved
@@ -64,12 +64,6 @@
     """
     return hashlib.sha256(s.encode()).hexdigest()[:16]  # Shorten to 16 characters
 
-<<<<<<< HEAD
-=======
-data_dir = os.path.join(auto_slide_dir, 'data')
-tracking_dir = os.path.join(data_dir, '.tracking')
-
->>>>>>> 98e4fcc0
 # Get directories from config
 data_dir = config['data_dir']
 mask_dir = os.path.join(data_dir, 'final_annotation') 
@@ -77,13 +71,8 @@
 output_base_dir = os.path.join(data_dir, 'suggested_regions')
 if not os.path.exists(output_base_dir):
     os.makedirs(output_base_dir, exist_ok=True)
-<<<<<<< HEAD
 tracking_dir = os.path.join(data_dir, 'tracking')
-=======
-
-# mask_dir = os.path.join(data_dir, 'final_annotation') 
-# metadata_dir = os.path.join(data_dir, 'initial_annotation') 
->>>>>>> 98e4fcc0
+
 file_list = os.listdir(tracking_dir)
 json_path_list = glob(os.path.join(tracking_dir, '*.json'))
 json_list = [json.load(open(x, 'r')) for x in json_path_list]
